--- conflicted
+++ resolved
@@ -22,13 +22,7 @@
   }
 }
 
-<<<<<<< HEAD
-class ReferenceChipCrossbarNetwork extends LogicalNetwork {
-=======
-class RocketChipCrossbarNetwork(implicit conf: TileLinkConfiguration) 
-  extends LogicalNetwork[TileLinkIO]()(conf.ln) {
-  implicit val (ln, co) = (conf.ln, conf.co)
->>>>>>> 77342855
+class RocketChipCrossbarNetwork extends LogicalNetwork {
   val io = new Bundle {
     val clients = Vec.fill(params(LNClients)){(new TileLinkIO).flip}
     val masters = Vec.fill(params(LNMasters)){new TileLinkIO}
