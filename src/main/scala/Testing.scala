--- conflicted
+++ resolved
@@ -116,13 +116,8 @@
   val rv64u = List(rv64ui, rv64um, rv64ua)
   val rv64i = List(rv64ui, rv64si, rv64mi)
 
-<<<<<<< HEAD
-  val bmarks = new BenchmarkTestSuite("basic", "$(base_dir)/riscv-tools/riscv-tests/benchmarks", Set(
+  val bmarks = new BenchmarkTestSuite("basic", "$(base_dir)/riscv-tools/riscv-tests/benchmarks", LinkedHashSet(
     "median", "multiply", "qsort", "towers", "vvadd", "dhrystone", "spmv", "mt-vvadd", "mt-matmul"))
-=======
-  val bmarks = new BenchmarkTestSuite("basic", "$(base_dir)/riscv-tools/riscv-tests/benchmarks", LinkedHashSet(
-    "median", "multiply", "qsort", "towers", "vvadd", "mm", "dhrystone", "spmv", "mt-vvadd", "mt-matmul"))
->>>>>>> d355d816
 
   val mtBmarks = new BenchmarkTestSuite("mt", "$(base_dir)/riscv-tools/riscv-tests/mt",
     LinkedHashSet(((0 to 4).map("vvadd"+_) ++
