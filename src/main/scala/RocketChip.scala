--- conflicted
+++ resolved
@@ -278,29 +278,19 @@
                                           wordAddrBits = SUBWORD_ADDR_BITS, 
                                           atomicOpBits = ATOMIC_OP_BITS)
   implicit val l2 = L2CoherenceAgentConfiguration(tl, NL2_REL_XACTS, NL2_ACQ_XACTS)
-<<<<<<< HEAD
-  implicit val uc = UncoreConfiguration(l2, tl, NTILES, NBANKS, bankIdLsb = 5, nSCR = 64)
-
-  val ic = ICacheConfig(128, 2, ntlb = 8, btb = BTBConfig(64, 2))
-  val dc = DCacheConfig(128, 4, ntlb = 8,
-                        nmshr = NMSHRS, nrpq = 16, nsdq = 17, states = co.nClientStates)
-  val vic = ICacheConfig(128, 1)
-  val hc = hwacha.HwachaConfiguration(vic, dc, 8, 256, ndtlb = 8, nptlb = 2)
-=======
   implicit val mif = MemoryIFConfiguration(MEM_ADDR_BITS, MEM_DATA_BITS, MEM_TAG_BITS, MEM_DATA_BEATS)
   implicit val uc = UncoreConfiguration(l2, tl, mif, NTILES, NBANKS, bankIdLsb = 5, nSCR = 64, offsetBits = OFFSET_BITS)
 
-  val ic = ICacheConfig(sets = 128, assoc = 2, ntlb = 8, tl = tl, as = as, btb = BTBConfig(as, 8))
+  val ic = ICacheConfig(sets = 128, assoc = 2, ntlb = 8, tl = tl, as = as, btb = BTBConfig(as, 64, 2))
   val dc = DCacheConfig(sets = 128, ways = 4, 
                         tl = tl, as = as,
                         ntlb = 8, nmshr = NMSHRS, nrpq = 16, nsdq = 17, 
                         reqtagbits = -1, databits = -1)
   val vic = ICacheConfig(sets = 128, assoc = 1, tl = tl, as = as, btb = BTBConfig(as, 8))
   val hc = hwacha.HwachaConfiguration(as, vic, dc, 8, 256, ndtlb = 8, nptlb = 2)
->>>>>>> 5a5f69bf
   val fpu = if (HAS_FPU) Some(FPUConfig(sfmaLatency = 2, dfmaLatency = 3)) else None
-  val rc = RocketConfiguration(tl, as, ic, dc, fpu,
-                               rocc = (c: RocketConfiguration) => (new hwacha.Hwacha(hc, c))
+  val rc = RocketConfiguration(tl, as, ic, dc, fpu
+  //                             rocc = (c: RocketConfiguration) => (new hwacha.Hwacha(hc, c))
                               )
 
   val io = new VLSITopIO(HTIF_WIDTH)
